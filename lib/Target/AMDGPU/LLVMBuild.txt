;===- ./lib/Target/AMDGPU/LLVMBuild.txt ------------------------*- Conf -*--===;
;
; Part of the LLVM Project, under the Apache License v2.0 with LLVM Exceptions.
; See https://llvm.org/LICENSE.txt for license information.
; SPDX-License-Identifier: Apache-2.0 WITH LLVM-exception
;
;===------------------------------------------------------------------------===;
;
; This is an LLVMBuild description file for the components in this subdirectory.
;
; For more information on the LLVMBuild system, please see:
;
;   http://llvm.org/docs/LLVMBuild.html
;
;===------------------------------------------------------------------------===;

[common]
subdirectories = AsmParser Disassembler InstPrinter MCTargetDesc TargetInfo Utils

[component_0]
type = TargetGroup
name = AMDGPU
parent = Target
has_asmparser = 1
has_asmprinter = 1
has_disassembler = 1

[component_1]
type = Library
name = AMDGPUCodeGen
parent = AMDGPU
<<<<<<< HEAD
required_libraries = Analysis AsmPrinter CodeGen Core IPO MC AMDGPUAsmPrinter AMDGPUDesc AMDGPUInfo AMDGPUUtils Scalar SelectionDAG Support Target TransformUtils Vectorize GlobalISel BinaryFormat
=======
required_libraries = Analysis AsmPrinter CodeGen Core Demangle IPO MC AMDGPUAsmPrinter AMDGPUDesc AMDGPUInfo AMDGPUUtils Linker Scalar SelectionDAG Support Target TransformUtils Vectorize GlobalISel BinaryFormat
>>>>>>> 182148ad
add_to_library_groups = AMDGPU<|MERGE_RESOLUTION|>--- conflicted
+++ resolved
@@ -29,9 +29,7 @@
 type = Library
 name = AMDGPUCodeGen
 parent = AMDGPU
-<<<<<<< HEAD
-required_libraries = Analysis AsmPrinter CodeGen Core IPO MC AMDGPUAsmPrinter AMDGPUDesc AMDGPUInfo AMDGPUUtils Scalar SelectionDAG Support Target TransformUtils Vectorize GlobalISel BinaryFormat
-=======
+;schi merged, keep HCC2-181213
+;required_libraries = Analysis AsmPrinter CodeGen Core IPO MC AMDGPUAsmPrinter AMDGPUDesc AMDGPUInfo AMDGPUUtils Scalar SelectionDAG Support Target TransformUtils Vectorize GlobalISel BinaryFormat
 required_libraries = Analysis AsmPrinter CodeGen Core Demangle IPO MC AMDGPUAsmPrinter AMDGPUDesc AMDGPUInfo AMDGPUUtils Linker Scalar SelectionDAG Support Target TransformUtils Vectorize GlobalISel BinaryFormat
->>>>>>> 182148ad
 add_to_library_groups = AMDGPU