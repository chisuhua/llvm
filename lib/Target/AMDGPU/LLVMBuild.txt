;===- ./lib/Target/AMDGPU/LLVMBuild.txt ------------------------*- Conf -*--===;
;
; Part of the LLVM Project, under the Apache License v2.0 with LLVM Exceptions.
; See https://llvm.org/LICENSE.txt for license information.
; SPDX-License-Identifier: Apache-2.0 WITH LLVM-exception
;
;===------------------------------------------------------------------------===;
;
; This is an LLVMBuild description file for the components in this subdirectory.
;
; For more information on the LLVMBuild system, please see:
;
;   http://llvm.org/docs/LLVMBuild.html
;
;===------------------------------------------------------------------------===;

[common]
subdirectories = AsmParser Disassembler MCTargetDesc TargetInfo Utils

[component_0]
type = TargetGroup
name = AMDGPU
parent = Target
has_asmparser = 1
has_asmprinter = 1
has_disassembler = 1

[component_1]
type = Library
name = AMDGPUCodeGen
parent = AMDGPU
<<<<<<< HEAD
;schi merged, keep HCC2-181213
;required_libraries = Analysis AsmPrinter CodeGen Core IPO MC AMDGPUAsmPrinter AMDGPUDesc AMDGPUInfo AMDGPUUtils Scalar SelectionDAG Support Target TransformUtils Vectorize GlobalISel BinaryFormat
required_libraries = Analysis AsmPrinter CodeGen Core Demangle IPO MC AMDGPUAsmPrinter AMDGPUDesc AMDGPUInfo AMDGPUUtils Linker Scalar SelectionDAG Support Target TransformUtils Vectorize GlobalISel BinaryFormat
=======
required_libraries = Analysis AsmPrinter CodeGen Core IPO MC AMDGPUDesc AMDGPUInfo AMDGPUUtils Scalar SelectionDAG Support Target TransformUtils Vectorize GlobalISel BinaryFormat MIRParser
>>>>>>> 0cc3ac7a
add_to_library_groups = AMDGPU<|MERGE_RESOLUTION|>--- conflicted
+++ resolved
@@ -29,11 +29,12 @@
 type = Library
 name = AMDGPUCodeGen
 parent = AMDGPU
-<<<<<<< HEAD
+;
 ;schi merged, keep HCC2-181213
 ;required_libraries = Analysis AsmPrinter CodeGen Core IPO MC AMDGPUAsmPrinter AMDGPUDesc AMDGPUInfo AMDGPUUtils Scalar SelectionDAG Support Target TransformUtils Vectorize GlobalISel BinaryFormat
-required_libraries = Analysis AsmPrinter CodeGen Core Demangle IPO MC AMDGPUAsmPrinter AMDGPUDesc AMDGPUInfo AMDGPUUtils Linker Scalar SelectionDAG Support Target TransformUtils Vectorize GlobalISel BinaryFormat
-=======
+;required_libraries = Analysis AsmPrinter CodeGen Core Demangle IPO MC AMDGPUAsmPrinter AMDGPUDesc AMDGPUInfo AMDGPUUtils Linker Scalar SelectionDAG Support Target TransformUtils Vectorize GlobalISel BinaryFormat
+
+; below is merge from upstream
 required_libraries = Analysis AsmPrinter CodeGen Core IPO MC AMDGPUDesc AMDGPUInfo AMDGPUUtils Scalar SelectionDAG Support Target TransformUtils Vectorize GlobalISel BinaryFormat MIRParser
->>>>>>> 0cc3ac7a
+
 add_to_library_groups = AMDGPU