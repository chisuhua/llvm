//===-- FLATInstructions.td - FLAT Instruction Defintions -----------------===//
//
// Part of the LLVM Project, under the Apache License v2.0 with LLVM Exceptions.
// See https://llvm.org/LICENSE.txt for license information.
// SPDX-License-Identifier: Apache-2.0 WITH LLVM-exception
//
//===----------------------------------------------------------------------===//

def FLATAtomic : ComplexPattern<i64, 3, "SelectFlatAtomic", [], [SDNPWantRoot], -10>;
def FLATOffset : ComplexPattern<i64, 3, "SelectFlatOffset<false>", [], [SDNPWantRoot], -10>;

def FLATOffsetSigned : ComplexPattern<i64, 3, "SelectFlatOffset<true>", [], [SDNPWantRoot], -10>;
def FLATSignedAtomic : ComplexPattern<i64, 3, "SelectFlatAtomicSigned", [], [SDNPWantRoot], -10>;

def SCRATCHOffset : ComplexPattern<i32, 3, "SelectFlatOffset<false>", [], [SDNPWantRoot], -10>;
def SCRATCHOffsetSigned : ComplexPattern<i32, 3, "SelectFlatOffset<true>", [], [SDNPWantRoot], -10>;

//===----------------------------------------------------------------------===//
// FLAT classes
//===----------------------------------------------------------------------===//

class FLAT_Pseudo<string opName, dag outs, dag ins,
                  string asmOps, list<dag> pattern=[]> :
  PPTInst<outs, ins, opName, asmOps, pattern>,
  PPUMCInstr<opName, PPUEncodingFamily.NONE> {

  let isPseudo = 1;
  let isCodeGenOnly = 1;

  let FLAT = 1;

  let UseNamedOperandTable = 1;
  let hasSideEffects = 0;
  let SchedRW = [WriteVMEM];

  string Mnemonic = opName;
  string AsmOperands = asmOps;

  bits<1> is_flat_global = 0;
  bits<1> is_flat_scratch = 0;

  bits<1> has_vdst = 1;

  // We need to distinguish having saddr and enabling saddr because
  // saddr is only valid for scratch and global instructions. Pre-gfx9
  // these bits were reserved, so we also don't necessarily want to
  // set these bits to the disabled value for the original flat
  // segment instructions.
  bits<1> has_saddr = 0;
  bits<1> enabled_saddr = 0;
  bits<7> saddr_value = 0;
  bits<1> has_vaddr = 1;

  bits<1> has_data = 1;
  bits<1> has_glc  = 1;
  bits<1> glcValue = 0;
  bits<1> has_dlc  = 1;
  bits<1> dlcValue = 0;

  let SubtargetPredicate = !if(is_flat_global, HasFlatGlobalInsts,
    !if(is_flat_scratch, HasFlatScratchInsts, HasFlatAddressSpace));

  // TODO: M0 if it could possibly access LDS (before gfx9? only)?
  let Uses = !if(is_flat_global, [TMSK], [TMSK, FLAT_SCR]);

  // Internally, FLAT instruction are executed as both an LDS and a
  // Buffer instruction; so, they increment both VM_CNT and LGKM_CNT
  // and are not considered done until both have been decremented.
  let VM_CNT = 1;
  let LGKM_CNT = !if(!or(is_flat_global, is_flat_scratch), 0, 1);

  let IsNonFlatSeg = !if(!or(is_flat_global, is_flat_scratch), 1, 0);
}

class FLAT_Real <bits<7> op, FLAT_Pseudo ps> :
  PPTInst <ps.OutOperandList, ps.InOperandList, ps.Mnemonic , ps.AsmOperands, []>,
  Enc64 {

  let isPseudo = 0;
  let isCodeGenOnly = 0;

  // copy relevant pseudo op flags
  let SubtargetPredicate = ps.SubtargetPredicate;
  let AsmMatchConverter  = ps.AsmMatchConverter;
  let TSFlags = ps.TSFlags;
  let UseNamedOperandTable = ps.UseNamedOperandTable;

  // encoding fields
  bits<8> vaddr;
  bits<8> vdata;
  bits<7> saddr;
  bits<8> vdst;

  bits<1> slc;
  bits<1> glc;
  bits<1> dlc;

  // Only valid on gfx9
  bits<1> lds = 0; // XXX - What does this actually do?

  // Segment, 00=flat, 01=scratch, 10=global, 11=reserved
  bits<2> seg = !if(ps.is_flat_global, 0b10,
                  !if(ps.is_flat_scratch, 0b01, 0));

  // Signed offset. Highest bit ignored for flat and treated as 12-bit
  // unsigned for flat acceses.
  bits<13> offset;
  bits<1> nv = 0; // XXX - What does this actually do?

  // We don't use tfe right now, and it was removed in gfx9.
  bits<1> tfe = 0;

  // Only valid on GFX9+
  let Inst{12-0} = offset;
  let Inst{13} = lds;
  let Inst{15-14} = seg;

  let Inst{16}    = !if(ps.has_glc, glc, ps.glcValue);
  let Inst{17}    = slc;
  let Inst{24-18} = op;
  let Inst{31-26} = 0x37; // Encoding.
  let Inst{39-32} = !if(ps.has_vaddr, vaddr, ?);
  let Inst{47-40} = !if(ps.has_data, vdata, ?);
  let Inst{54-48} = !if(ps.has_saddr, !if(ps.enabled_saddr, saddr, 0x7f), 0);

  // 54-48 is reserved.
  let Inst{55}    = nv; // nv on GFX9+, TFE before.
  let Inst{63-56} = !if(ps.has_vdst, vdst, ?);
}

class GlobalSaddrTable <bit is_saddr, string Name = ""> {
  bit IsSaddr = is_saddr;
  string SaddrOp = Name;
}

// TODO: Is exec allowed for saddr? The disabled value 0x7f is the
// same encoding value as exec_hi, so it isn't possible to use that if
// saddr is 32-bit (which isn't handled here yet).
class FLAT_Load_Pseudo <string opName, RegisterClass regClass,
  bit HasTiedOutput = 0,
  bit HasSaddr = 0, bit EnableSaddr = 0> : FLAT_Pseudo<
  opName,
  (outs regClass:$vdst),
  !con(
    !con(
      !con((ins VReg_64:$vaddr),
        !if(EnableSaddr, (ins SReg_64:$saddr), (ins))),
          (ins flat_offset:$offset, GLC:$glc, SLC:$slc, DLC:$dlc)),
          !if(HasTiedOutput, (ins regClass:$vdst_in), (ins))),
  " $vdst, $vaddr"#!if(HasSaddr, !if(EnableSaddr, ", $saddr", ", off"), "")#"$offset$glc$slc$dlc"> {
  let has_data = 0;
  let mayLoad = 1;
  let has_saddr = HasSaddr;
  let enabled_saddr = EnableSaddr;
  let PseudoInstr = opName#!if(!and(HasSaddr, EnableSaddr), "_SADDR", "");
  let maybeAtomic = 1;

  let Constraints = !if(HasTiedOutput, "$vdst = $vdst_in", "");
  let DisableEncoding = !if(HasTiedOutput, "$vdst_in", "");
}

class FLAT_Store_Pseudo <string opName, RegisterClass vdataClass,
  bit HasSaddr = 0, bit EnableSaddr = 0> : FLAT_Pseudo<
  opName,
  (outs),
  !con(
    !con((ins VReg_64:$vaddr, vdataClass:$vdata),
      !if(EnableSaddr, (ins SReg_64:$saddr), (ins))),
        (ins flat_offset:$offset, GLC:$glc, SLC:$slc, DLC:$dlc)),
  " $vaddr, $vdata"#!if(HasSaddr, !if(EnableSaddr, ", $saddr", ", off"), "")#"$offset$glc$slc$dlc"> {
  let mayLoad  = 0;
  let mayStore = 1;
  let has_vdst = 0;
  let has_saddr = HasSaddr;
  let enabled_saddr = EnableSaddr;
  let PseudoInstr = opName#!if(!and(HasSaddr, EnableSaddr), "_SADDR", "");
  let maybeAtomic = 1;
}

multiclass FLAT_Global_Load_Pseudo<string opName, RegisterClass regClass, bit HasTiedInput = 0> {
  let is_flat_global = 1 in {
    def "" : FLAT_Load_Pseudo<opName, regClass, HasTiedInput, 1>,
      GlobalSaddrTable<0, opName>;
    def _SADDR : FLAT_Load_Pseudo<opName, regClass, HasTiedInput, 1, 1>,
      GlobalSaddrTable<1, opName>;
  }
}

multiclass FLAT_Global_Store_Pseudo<string opName, RegisterClass regClass> {
  let is_flat_global = 1 in {
    def "" : FLAT_Store_Pseudo<opName, regClass, 1>,
      GlobalSaddrTable<0, opName>;
    def _SADDR : FLAT_Store_Pseudo<opName, regClass, 1, 1>,
      GlobalSaddrTable<1, opName>;
  }
}
<<<<<<< HEAD
// FIXME PPU I change saddr/vaddr from 32 to 64
=======
// FIXM I change saddr/vaddr from 32 to 64
>>>>>>> 500eaca7
class FLAT_Scratch_Load_Pseudo <string opName, RegisterClass regClass,
  bit EnableSaddr = 0>: FLAT_Pseudo<
  opName,
  (outs regClass:$vdst),
  !if(EnableSaddr,
<<<<<<< HEAD
      (ins SReg_32:$saddr, flat_offset:$offset, GLC:$glc, SLC:$slc, DLC:$dlc),
      (ins VReg_32:$vaddr, flat_offset:$offset, GLC:$glc, SLC:$slc, DLC:$dlc)),
=======
      (ins SReg_64:$saddr, flat_offset:$offset, GLC:$glc, SLC:$slc, DLC:$dlc),
      (ins VReg_64:$vaddr, flat_offset:$offset, GLC:$glc, SLC:$slc, DLC:$dlc)),
>>>>>>> 500eaca7
  " $vdst, "#!if(EnableSaddr, "off", "$vaddr")#!if(EnableSaddr, ", $saddr", ", off")#"$offset$glc$slc$dlc"> {
  let has_data = 0;
  let mayLoad = 1;
  let has_saddr = 1;
  let enabled_saddr = EnableSaddr;
  let has_vaddr = !if(EnableSaddr, 0, 1);
  let PseudoInstr = opName#!if(EnableSaddr, "_SADDR", "");
  let maybeAtomic = 1;
}

// FIXM I change saddr/vaddr from 32 to 64
class FLAT_Scratch_Store_Pseudo <string opName, RegisterClass vdataClass, bit EnableSaddr = 0> : FLAT_Pseudo<
  opName,
  (outs),
  !if(EnableSaddr,
<<<<<<< HEAD
    (ins SReg_32:$saddr, vdataClass:$vdata, flat_offset:$offset, GLC:$glc, SLC:$slc, DLC:$dlc),
    (ins VReg_32:$vaddr, vdataClass:$vdata, flat_offset:$offset, GLC:$glc, SLC:$slc, DLC:$dlc)),
=======
    (ins SReg_64:$saddr, vdataClass:$vdata, flat_offset:$offset, GLC:$glc, SLC:$slc, DLC:$dlc),
    (ins VReg_64:$vaddr, vdataClass:$vdata, flat_offset:$offset, GLC:$glc, SLC:$slc, DLC:$dlc)),
>>>>>>> 500eaca7
  /*
  !if(EnableSaddr,
    (ins vdataClass:$vdata, SReg_64:$saddr, flat_offset:$offset, GLC:$glc, SLC:$slc, DLC:$dlc),
    (ins vdataClass:$vdata, VReg_64:$vaddr, flat_offset:$offset, GLC:$glc, SLC:$slc, DLC:$dlc)),
    */
  " "#!if(EnableSaddr, "off", "$vaddr")#", $vdata, "#!if(EnableSaddr, "$saddr", "off")#"$offset$glc$slc$dlc"> {
  let mayLoad  = 0;
  let mayStore = 1;
  let has_vdst = 0;
  let has_saddr = 1;
  let enabled_saddr = EnableSaddr;
  let has_vaddr = !if(EnableSaddr, 0, 1);
  let PseudoInstr = opName#!if(EnableSaddr, "_SADDR", "");
  let maybeAtomic = 1;
}

multiclass FLAT_Scratch_Load_Pseudo<string opName, RegisterClass regClass> {
  let is_flat_scratch = 1 in {
    def "" : FLAT_Scratch_Load_Pseudo<opName, regClass>,
      GlobalSaddrTable<0, opName>;
    def _SADDR : FLAT_Scratch_Load_Pseudo<opName, regClass, 1>,
      GlobalSaddrTable<1, opName>;
  }
}

multiclass FLAT_Scratch_Store_Pseudo<string opName, RegisterClass regClass> {
  let is_flat_scratch = 1 in {
    def "" : FLAT_Scratch_Store_Pseudo<opName, regClass>,
      GlobalSaddrTable<0, opName>;
    def _SADDR : FLAT_Scratch_Store_Pseudo<opName, regClass, 1>,
      GlobalSaddrTable<1, opName>;
  }
}

class FLAT_AtomicNoRet_Pseudo<string opName, dag outs, dag ins,
                               string asm, list<dag> pattern = []> :
  FLAT_Pseudo<opName, outs, ins, asm, pattern> {
    let mayLoad = 1;
    let mayStore = 1;
    let has_glc  = 0;
    let glcValue = 0;
    let has_dlc  = 0;
    let dlcValue = 0;
    let has_vdst = 0;
    let maybeAtomic = 1;
}

class FLAT_AtomicRet_Pseudo<string opName, dag outs, dag ins,
                            string asm, list<dag> pattern = []>
  : FLAT_AtomicNoRet_Pseudo<opName, outs, ins, asm, pattern> {
  let hasPostISelHook = 1;
  let has_vdst = 1;
  let glcValue = 1;
  let dlcValue = 0;
  let PseudoInstr = NAME # "_RTN";
}

multiclass FLAT_Atomic_Pseudo<
  string opName,
  RegisterClass vdst_rc,
  ValueType vt,
  SDPatternOperator atomic = null_frag,
  ValueType data_vt = vt,
  RegisterClass data_rc = vdst_rc,
  bit isFP = getIsFP<data_vt>.ret> {
  def "" : FLAT_AtomicNoRet_Pseudo <opName,
    (outs),
    (ins VReg_64:$vaddr, data_rc:$vdata, flat_offset:$offset, SLC:$slc),
    " $vaddr, $vdata$offset$slc">,
    GlobalSaddrTable<0, opName>,
    AtomicNoRet <opName, 0> {
    let PseudoInstr = NAME;
    let FPAtomic = isFP;
  }

  def _RTN : FLAT_AtomicRet_Pseudo <opName,
    (outs vdst_rc:$vdst),
    (ins VReg_64:$vaddr, data_rc:$vdata, flat_offset:$offset, SLC:$slc),
    " $vdst, $vaddr, $vdata$offset glc$slc",
    [(set vt:$vdst,
      (atomic (FLATAtomic i64:$vaddr, i16:$offset, i1:$slc), data_vt:$vdata))]>,
       GlobalSaddrTable<0, opName#"_rtn">,
       AtomicNoRet <opName, 1>{
    let FPAtomic = isFP;
  }
}

multiclass FLAT_Global_Atomic_Pseudo_NO_RTN<
  string opName,
  RegisterClass vdst_rc,
  ValueType vt,
  SDPatternOperator atomic = null_frag,
  ValueType data_vt = vt,
  RegisterClass data_rc = vdst_rc,
  bit isFP = getIsFP<data_vt>.ret> {

  def "" : FLAT_AtomicNoRet_Pseudo <opName,
    (outs),
    (ins VReg_64:$vaddr, data_rc:$vdata, flat_offset:$offset, SLC:$slc),
    " $vaddr, $vdata, off$offset$slc">,
    GlobalSaddrTable<0, opName>,
    AtomicNoRet <opName, 0> {
    let has_saddr = 1;
    let PseudoInstr = NAME;
    let FPAtomic = isFP;
  }

  def _SADDR : FLAT_AtomicNoRet_Pseudo <opName,
    (outs),
    (ins VReg_64:$vaddr, data_rc:$vdata, SReg_64:$saddr, flat_offset:$offset, SLC:$slc),
    " $vaddr, $vdata, $saddr$offset$slc">,
    GlobalSaddrTable<1, opName>,
    AtomicNoRet <opName#"_saddr", 0> {
    let has_saddr = 1;
    let enabled_saddr = 1;
    let PseudoInstr = NAME#"_SADDR";
    let FPAtomic = isFP;
  }
}

multiclass FLAT_Global_Atomic_Pseudo_RTN<
  string opName,
  RegisterClass vdst_rc,
  ValueType vt,
  SDPatternOperator atomic = null_frag,
  ValueType data_vt = vt,
  RegisterClass data_rc = vdst_rc,
  bit isFP = getIsFP<data_vt>.ret> {

  def _RTN : FLAT_AtomicRet_Pseudo <opName,
    (outs vdst_rc:$vdst),
      (ins VReg_64:$vaddr, data_rc:$vdata, flat_offset:$offset, SLC:$slc),
    " $vdst, $vaddr, $vdata, off$offset glc$slc",
    [(set vt:$vdst,
      (atomic (FLATSignedAtomic i64:$vaddr, i16:$offset, i1:$slc), data_vt:$vdata))]>,
      GlobalSaddrTable<0, opName#"_rtn">,
      AtomicNoRet <opName, 1> {
    let has_saddr = 1;
    let FPAtomic = isFP;
  }

  def _SADDR_RTN : FLAT_AtomicRet_Pseudo <opName,
    (outs vdst_rc:$vdst),
      (ins VReg_64:$vaddr, data_rc:$vdata, SReg_64:$saddr, flat_offset:$offset, SLC:$slc),
    " $vdst, $vaddr, $vdata, $saddr$offset glc$slc">,
    GlobalSaddrTable<1, opName#"_rtn">,
    AtomicNoRet <opName#"_saddr", 1> {
     let has_saddr = 1;
     let enabled_saddr = 1;
     let PseudoInstr = NAME#"_SADDR_RTN";
     let FPAtomic = isFP;
  }
}

multiclass FLAT_Global_Atomic_Pseudo<
  string opName,
  RegisterClass vdst_rc,
  ValueType vt,
  SDPatternOperator atomic = null_frag,
  ValueType data_vt = vt,
  RegisterClass data_rc = vdst_rc> :
    FLAT_Global_Atomic_Pseudo_NO_RTN<opName, vdst_rc, vt, atomic, data_vt, data_rc>,
    FLAT_Global_Atomic_Pseudo_RTN<opName, vdst_rc, vt, atomic, data_vt, data_rc>;

class flat_binary_atomic_op<SDNode atomic_op> : PatFrag<
  (ops node:$ptr, node:$value),
  (atomic_op node:$ptr, node:$value),
  [{return cast<MemSDNode>(N)->getAddressSpace() == AMDGPUAS::FLAT_ADDRESS;}]
>;
<|MERGE_RESOLUTION|>--- conflicted
+++ resolved
@@ -194,23 +194,15 @@
       GlobalSaddrTable<1, opName>;
   }
 }
-<<<<<<< HEAD
+
 // FIXME PPU I change saddr/vaddr from 32 to 64
-=======
-// FIXM I change saddr/vaddr from 32 to 64
->>>>>>> 500eaca7
 class FLAT_Scratch_Load_Pseudo <string opName, RegisterClass regClass,
   bit EnableSaddr = 0>: FLAT_Pseudo<
   opName,
   (outs regClass:$vdst),
   !if(EnableSaddr,
-<<<<<<< HEAD
       (ins SReg_32:$saddr, flat_offset:$offset, GLC:$glc, SLC:$slc, DLC:$dlc),
       (ins VReg_32:$vaddr, flat_offset:$offset, GLC:$glc, SLC:$slc, DLC:$dlc)),
-=======
-      (ins SReg_64:$saddr, flat_offset:$offset, GLC:$glc, SLC:$slc, DLC:$dlc),
-      (ins VReg_64:$vaddr, flat_offset:$offset, GLC:$glc, SLC:$slc, DLC:$dlc)),
->>>>>>> 500eaca7
   " $vdst, "#!if(EnableSaddr, "off", "$vaddr")#!if(EnableSaddr, ", $saddr", ", off")#"$offset$glc$slc$dlc"> {
   let has_data = 0;
   let mayLoad = 1;
@@ -226,13 +218,8 @@
   opName,
   (outs),
   !if(EnableSaddr,
-<<<<<<< HEAD
     (ins SReg_32:$saddr, vdataClass:$vdata, flat_offset:$offset, GLC:$glc, SLC:$slc, DLC:$dlc),
     (ins VReg_32:$vaddr, vdataClass:$vdata, flat_offset:$offset, GLC:$glc, SLC:$slc, DLC:$dlc)),
-=======
-    (ins SReg_64:$saddr, vdataClass:$vdata, flat_offset:$offset, GLC:$glc, SLC:$slc, DLC:$dlc),
-    (ins VReg_64:$vaddr, vdataClass:$vdata, flat_offset:$offset, GLC:$glc, SLC:$slc, DLC:$dlc)),
->>>>>>> 500eaca7
   /*
   !if(EnableSaddr,
     (ins vdataClass:$vdata, SReg_64:$saddr, flat_offset:$offset, GLC:$glc, SLC:$slc, DLC:$dlc),
